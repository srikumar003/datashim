package datasetinternal

import (
	"context"
	"github.com/google/uuid"
	"strconv"

	comv1alpha1 "github.com/IBM/dataset-lifecycle-framework/src/dataset-operator/pkg/apis/com/v1alpha1"
	corev1 "k8s.io/api/core/v1"
	"k8s.io/apimachinery/pkg/api/errors"
	"k8s.io/apimachinery/pkg/api/resource"
	metav1 "k8s.io/apimachinery/pkg/apis/meta/v1"
	"k8s.io/apimachinery/pkg/runtime"
	"k8s.io/apimachinery/pkg/types"
	"sigs.k8s.io/controller-runtime/pkg/client"
	"sigs.k8s.io/controller-runtime/pkg/controller"
	"sigs.k8s.io/controller-runtime/pkg/controller/controllerutil"
	"sigs.k8s.io/controller-runtime/pkg/handler"
	"sigs.k8s.io/controller-runtime/pkg/manager"
	"sigs.k8s.io/controller-runtime/pkg/reconcile"
	logf "sigs.k8s.io/controller-runtime/pkg/runtime/log"
	"sigs.k8s.io/controller-runtime/pkg/source"
)

var log = logf.Log.WithName("controller_datasetinternal")

/**
* USER ACTION REQUIRED: This is a scaffold file intended for the user to modify with their own Controller
* business logic.  Delete these comments after modifying this file.*
 */

/**
 * Functions table for hadnling creation of local datasets.
 * Each function in the table should respect the following signature:
 *		processLocalDatasetXYZ func(*comv1alpha1.Dataset, *ReconcileDataset) (reconcile.Result, error)
 */
var datasetLocalProcessTable = map[string]func(*comv1alpha1.DatasetInternal,
	*ReconcileDatasetInternal) (reconcile.Result, error){
	"COS":  processLocalDatasetCOS,
	"NFS":  processLocalDatasetNFS,
	"HOST": processLocalDatasetHOST,
}

// Add creates a new Dataset Controller and adds it to the Manager. The Manager will set fields on the Controller
// and Start it when the Manager is Started.
func Add(mgr manager.Manager) error {
	return add(mgr, newReconciler(mgr))
}

// newReconciler returns a new reconcile.Reconciler
func newReconciler(mgr manager.Manager) reconcile.Reconciler {
	return &ReconcileDatasetInternal{client: mgr.GetClient(), scheme: mgr.GetScheme()}
}

// add adds a new Controller to mgr with r as the reconcile.Reconciler
func add(mgr manager.Manager, r reconcile.Reconciler) error {
	// Create a new controller
	c, err := controller.New("dataset-controller", mgr, controller.Options{Reconciler: r})
	if err != nil {
		return err
	}

	// Watch for changes to primary resource Dataset
	err = c.Watch(&source.Kind{Type: &comv1alpha1.DatasetInternal{}}, &handler.EnqueueRequestForObject{})
	if err != nil {
		return err
	}

	// TODO(user): Modify this to be the types you create that are owned by the primary resource
	// Watch for changes to secondary resource Pods and requeue the owner Dataset
	err = c.Watch(&source.Kind{Type: &corev1.ConfigMap{}}, &handler.EnqueueRequestForOwner{
		IsController: true,
		OwnerType:    &comv1alpha1.DatasetInternal{},
	})
	if err != nil {
		return err
	}

	err = c.Watch(&source.Kind{Type: &corev1.Secret{}}, &handler.EnqueueRequestForOwner{
		IsController: true,
		OwnerType:    &comv1alpha1.DatasetInternal{},
	})
	if err != nil {
		return err
	}

	err = c.Watch(&source.Kind{Type: &corev1.PersistentVolumeClaim{}}, &handler.EnqueueRequestForOwner{
		IsController: true,
		OwnerType:    &comv1alpha1.DatasetInternal{},
	})
	if err != nil {
		return err
	}

	return nil
}

// blank assignment to verify that ReconcileDatasetInternal implements reconcile.Reconciler
var _ reconcile.Reconciler = &ReconcileDatasetInternal{}

// ReconcileDataset reconciles a Dataset object
type ReconcileDatasetInternal struct {
	// This client, initialized using mgr.Client() above, is a split client
	// that reads objects from the cache and writes to the apiserver
	client client.Client
	scheme *runtime.Scheme
}

// Reconcile reads that state of the cluster for a Dataset object and makes changes based on the state read
// and what is in the Dataset.Spec
// TODO(user): Modify this Reconcile function to implement your Controller logic.  This example creates
// a Pod as an example
// Note:
// The Controller will requeue the Request to be processed again if the returned error is non-nil or
// Result.Requeue is true, otherwise upon completion it will remove the work from the queue.
func (r *ReconcileDatasetInternal) Reconcile(request reconcile.Request) (reconcile.Result, error) {
	reqLogger := log.WithValues("Request.Namespace", request.Namespace, "Request.Name", request.Name)
	reqLogger.Info("Reconciling Dataset")

	result := reconcile.Result{}
	var err error = nil

	// Fetch the Dataset instance
	instance := &comv1alpha1.DatasetInternal{}
	err = r.client.Get(context.TODO(), request.NamespacedName, instance)
	if err != nil {
		if errors.IsNotFound(err) {
			// Request object not found, could have been deleted after reconcile request.
			// Owned objects are automatically garbage collected. For additional cleanup logic use finalizers.
			// Return and don't requeue
			reqLogger.Info("Dataset is not found")
			err = nil
			return reconcile.Result{}, nil
		}
		// Error reading the object - requeue the request.
		return reconcile.Result{}, err
	}

	reqLogger.Info("All good, proceed")

	if instance.Spec.Local != nil {
		datasetType := instance.Spec.Local["type"]
		if f, ok := datasetLocalProcessTable[datasetType]; ok {
			result, err = f(instance, r)
		} else {
			reqLogger.Error(err, "Dataset type %s not supported", datasetType)
			err = errors.NewBadRequest("Dataset type not supported")
		}
	} else if instance.Spec.Remote != nil {
		result, err = processRemoteDataset(instance, r)
		if err != nil {
			reqLogger.Error(err, "Could not process remote dataset entry: %v", instance.Name)
			err = errors.NewBadRequest("Could not process remote dataset")
		}
	} else {
		reqLogger.Info("Unknown spec entry")
		err = errors.NewBadRequest("Dataset type not supported")
	}

	return result, err
}

func processLocalDatasetCOS(cr *comv1alpha1.DatasetInternal, rc *ReconcileDatasetInternal) (reconcile.Result, error) {
	processLocalDatasetLogger := log.WithValues("Dataset.Namespace", cr.Namespace, "Dataset.Name", cr.Name, "Method", "processLocalDataset")

	authProvided := false

	var secretName, secretNamespace, accessKeyID, secretAccessKey string
	var ok bool = false

	if secretName, ok = cr.Spec.Local["secret-name"]; ok {
		if secretNamespace, ok = cr.Spec.Local["secret-namespace"]; !ok {
			processLocalDatasetLogger.Info("Warning: Secret namespace not provided, using the dataset namespace", "Dataset.Name", cr.Name)
			secretNamespace = cr.Namespace
		}

		// Check if the secret is present
		cosSecret := &corev1.Secret{}
		err := rc.client.Get(context.TODO(), types.NamespacedName{Name: secretName, Namespace: secretNamespace}, cosSecret)

		if err != nil && errors.IsNotFound(err) {
			processLocalDatasetLogger.Error(err, "Provided secret not found! ", "Dataset.Name", cr.Name)
			authProvided = false
		} else {
			_, accessIDPresent := cosSecret.Data["accessKeyID"]
			_, secretAccessKeyPresent := cosSecret.Data["secretAccessKey"]
			if accessIDPresent && secretAccessKeyPresent {
				accessKeyID = string(cosSecret.Data["accessKeyID"])
				secretAccessKey = string(cosSecret.Data["secretAccessKey"])
				authProvided = true
			} else {
				processLocalDatasetLogger.Error(nil, "Secret does not have access Key or secret Access Key", "Dataset.Name", cr.Name)
				authProvided = false
			}
		}
	} else {
		if accessKeyID, ok = cr.Spec.Local["accessKeyID"]; ok {
			if secretAccessKey, ok = cr.Spec.Local["secretAccessKey"]; !ok {
				processLocalDatasetLogger.Error(nil, "Secret Key not provided with the access key", "Dataset.Name", cr.Name)
				authProvided = false
			} else {
				authProvided = true
			}
		}
	}

	if !authProvided {
		err := errors.NewBadRequest("No useable secret provided for authentication")
		processLocalDatasetLogger.Error(err, "Failed to initialise", "Dataset.Name", cr.Name)
		return reconcile.Result{}, err
	}

	processLocalDatasetLogger.Info("Authentication info has been successfully retrieved", "Dataset.Name", cr.Name)

	endpoint := cr.Spec.Local["endpoint"]
	bucket := cr.Spec.Local["bucket"]
	region := cr.Spec.Local["region"]
	readonly := "false"

	if readonlyValueString, ok := cr.Spec.Local["readonly"]; ok {
		readonly = readonlyValueString
	}

<<<<<<< HEAD
=======
	provision := "false"

	if provisionValueString, ok := cr.Spec.Local["provision"]; ok {
		provisionBool, err := strconv.ParseBool(provisionValueString)
		if err == nil {
			provision = strconv.FormatBool(provisionBool)
		}
	}
  
>>>>>>> c3c0fdb5
	extract := "false"
	if len(cr.Spec.Extract) > 0 {
		extract = cr.Spec.Extract
	}

	stringData := map[string]string{
		"accessKeyID":     accessKeyID,
		"secretAccessKey": secretAccessKey,
		"endpoint":        endpoint,
		"bucket":          bucket,
		"region":          region,
		"readonly":        readonly,
		"extract":         extract,
		"provision":       provision,
	}

	labels := map[string]string{
		"dataset": cr.Name,
	}

	configData := map[string]string{
		"endpoint": endpoint,
		"bucket":   bucket,
		"region":   region,
	}

	if _, err := createConfigMapforDataset(configData, cr, rc); err != nil {
		processLocalDatasetLogger.Error(err, "Could not create ConfigMap for dataset", "Dataset.Name", cr.Name)
		return reconcile.Result{}, err
	}

	secretObj := &corev1.Secret{
		ObjectMeta: metav1.ObjectMeta{
			Name:      cr.Name,
			Namespace: cr.Namespace,
			Labels:    labels,
		},
		StringData: stringData,
	}

	if err := controllerutil.SetControllerReference(cr, secretObj, rc.scheme); err != nil {
		return reconcile.Result{}, err
	}

	found := &corev1.Secret{}
	err := rc.client.Get(context.TODO(), types.NamespacedName{Name: secretObj.Name, Namespace: secretObj.Namespace}, found)
	if err != nil && errors.IsNotFound(err) {
		processLocalDatasetLogger.Info("Creating new secrets", "Secret.Namespace", secretObj.Namespace, "Secret.Name", secretObj.Name)
		err = rc.client.Create(context.TODO(), secretObj)
		if err != nil {
			return reconcile.Result{}, err
		}
		// Secrets created successfully - don't requeue
	} else if err != nil {
		return reconcile.Result{}, err
	}

	storageClassName := "csi-s3"

	newPVC := &corev1.PersistentVolumeClaim{
		ObjectMeta: metav1.ObjectMeta{
			Name:      cr.Name,
			Namespace: cr.Namespace,
			Labels:    labels,
		},
		Spec: corev1.PersistentVolumeClaimSpec{
			AccessModes: []corev1.PersistentVolumeAccessMode{corev1.ReadWriteMany},
			Resources: corev1.ResourceRequirements{
				Requests: corev1.ResourceList{
					corev1.ResourceStorage: resource.MustParse("5Gi"),
				},
			},
			StorageClassName: &storageClassName,
		},
	}

	if err := controllerutil.SetControllerReference(cr, newPVC, rc.scheme); err != nil {
		return reconcile.Result{}, err
	}

	foundPVC := &corev1.PersistentVolumeClaim{}
	err = rc.client.Get(context.TODO(), types.NamespacedName{Name: newPVC.Name, Namespace: newPVC.Namespace}, foundPVC)
	if err != nil && errors.IsNotFound(err) {
		processLocalDatasetLogger.Info("Creating new pvc", "PVC.Namespace", newPVC.Namespace, "PVC.Name", newPVC.Name)
		err = rc.client.Create(context.TODO(), newPVC)
		if err != nil {
			return reconcile.Result{}, err
		}
		// Secrets created successfully - don't requeue
	} else if err != nil {
		return reconcile.Result{}, err
	}

	return reconcile.Result{}, nil
}

func processLocalDatasetNFS(cr *comv1alpha1.DatasetInternal, rc *ReconcileDatasetInternal) (reconcile.Result, error) {
	processLocalDatasetLogger := log.WithValues("Dataset.Namespace", cr.Namespace, "Dataset.Name", cr.Name, "Method", "processLocalDatasetNFS")
	processLocalDatasetLogger.Info("Dataset type NFS")

	foundPVC := &corev1.PersistentVolumeClaim{}
	err := rc.client.Get(context.TODO(), types.NamespacedName{Name: cr.ObjectMeta.Name, Namespace: cr.ObjectMeta.Namespace}, foundPVC)
	if(err == nil){
		processLocalDatasetLogger.Info("NFS Dataset has been provisioned, skipping...")
		return reconcile.Result{}, nil
	}

	server := cr.Spec.Local["server"]
	share := cr.Spec.Local["share"]
	createDirPVC := "false"
	if createDirPVCValueString, ok := cr.Spec.Local["createDirPVC"]; ok {
		createDirPVC = createDirPVCValueString
	}

	labels := map[string]string{
		"dataset": cr.Name,
	}

	uuidForPVC, _ := uuid.NewUUID()
	uuidForPVCString := uuidForPVC.String()

	storageClassName := "csi-nfs"
	csiDriverName := "csi-nfsplugin"
	csiVolumeHandle := cr.ObjectMeta.Name+"-"+uuidForPVCString[:6]
	csiVolumeAttributes := map[string]string{
		"server": server,
		"share":  share,
		"createDirPVC": createDirPVC,
	}
	pvSource := &corev1.CSIPersistentVolumeSource{
		Driver:           csiDriverName,
		VolumeHandle:     csiVolumeHandle,
		VolumeAttributes: csiVolumeAttributes,
	}

	newPV := &corev1.PersistentVolume{
		ObjectMeta: metav1.ObjectMeta{
			Name:      cr.Name,
			Namespace: cr.Namespace,
			Labels:    labels,
		},
		Spec: corev1.PersistentVolumeSpec{
			StorageClassName: storageClassName,
			AccessModes:      []corev1.PersistentVolumeAccessMode{corev1.ReadWriteMany},
			Capacity: corev1.ResourceList{
				corev1.ResourceStorage: resource.MustParse("5Gi"), //TODO: use proper size
			},
			PersistentVolumeSource: corev1.PersistentVolumeSource{
				CSI: pvSource,
			},
		},
	}

	if err := controllerutil.SetControllerReference(cr, newPV, rc.scheme); err != nil {
		return reconcile.Result{}, err
	}

	// the csi-nfs plugin does not support dynamic provisioning so PV and PVC must be created manually
	foundPV := &corev1.PersistentVolume{}
	err = rc.client.Get(context.TODO(), types.NamespacedName{Name: newPV.Name, Namespace: newPV.Namespace}, foundPV)
	if err != nil && errors.IsNotFound(err) {
		processLocalDatasetLogger.Info("Creating new PV", "PV.Namespace", newPV.Namespace, "PV.Name", newPV.Name)
		err = rc.client.Create(context.TODO(), newPV)
		if err != nil {
			return reconcile.Result{}, err
		}
	} else if err != nil {
		return reconcile.Result{}, err
	}

	newPVC := &corev1.PersistentVolumeClaim{
		ObjectMeta: metav1.ObjectMeta{
			Name:      cr.Name,
			Namespace: cr.Namespace,
			Labels:    labels,
		},
		Spec: corev1.PersistentVolumeClaimSpec{
			AccessModes: []corev1.PersistentVolumeAccessMode{corev1.ReadWriteMany},
			Resources: corev1.ResourceRequirements{
				Requests: corev1.ResourceList{
					corev1.ResourceStorage: resource.MustParse("5Gi"), //TODO: use proper size
				},
			},
			StorageClassName: &storageClassName,
			VolumeName:       cr.Name,
		},
	}

	if err := controllerutil.SetControllerReference(cr, newPVC, rc.scheme); err != nil {
		return reconcile.Result{}, err
	}

	foundPVC = &corev1.PersistentVolumeClaim{}
	err = rc.client.Get(context.TODO(), types.NamespacedName{Name: newPVC.Name, Namespace: newPVC.Namespace}, foundPVC)
	if err != nil && errors.IsNotFound(err) {
		processLocalDatasetLogger.Info("Creating new pvc", "PVC.Namespace", newPVC.Namespace, "PVC.Name", newPVC.Name)
		err = rc.client.Create(context.TODO(), newPVC)
		if err != nil {
			return reconcile.Result{}, err
		}
	}
	return reconcile.Result{}, nil
}

/* This function creates a dataset out of an already existing path in the host.
 * HostPath is well supported in Kubernetes so I am not sure we really need the
 * complexity of doing this via the hostpath CSI driver:
 *    https://github.com/kubernetes-csi/csi-driver-host-path
 */
func processLocalDatasetHOST(cr *comv1alpha1.DatasetInternal, rc *ReconcileDatasetInternal) (reconcile.Result, error) {
	processLocalDatasetLogger := log.WithValues("Dataset.Namespace", cr.Namespace, "Dataset.Name", cr.Name, "Method", "processLocalDatasetHOST")
	processLocalDatasetLogger.Info("Dataset type HOST")

	hostpathType := corev1.HostPathDirectory
	permissions := corev1.ReadWriteMany
	path := ""
	storageClassName := "hostpath"
	/* the 'path' field is mandatory and must always contain a non empty string.
	 * I am assuming the validity of its value is checked sometime later when
	 * the PVC is bound to a pod.
	 */
	if path, _ = cr.Spec.Local["path"]; len(path) == 0 {
		err := errors.NewBadRequest("path missing or not valid")
		processLocalDatasetLogger.Error(err, "path missing or not valid")
		return reconcile.Result{}, err
	}

	/* We support the following permission schemes:
	 * - ReadOnly
	 * - ReadWrite
	 * NOTE: As of today creating a read-only PV and PVC does not make it
	 * read-only at POD runtime. AccessMode is only used at PVC-PV binding time
	 * to make sure it is a valid binding but it is not transferred to the POD.
	 * We'll have to handle this while mutating the PODs.
	 */
	if perm, exists := cr.Spec.Local["permissions"]; exists {
		switch perm {
		case "ReadOnly":
			permissions = corev1.ReadOnlyMany
		case "", "ReadWrite":
			permissions = corev1.ReadWriteMany
		default:
			err := errors.NewBadRequest("permissions not supported")
			processLocalDatasetLogger.Error(err, "permissions '%s' not supported", perm)
			return reconcile.Result{}, err
		}
	}

	/* We support the following types:
	 * - Directory: path must exist at dataset creation time (Default value)
	 * - CreateNew: path is created if not existing
	 */
	if hostpath_type_string, exists := cr.Spec.Local["hostPathType"]; exists {
		switch hostpath_type_string {
		case "CreateNew":
			hostpathType = corev1.HostPathDirectoryOrCreate
		case "", "Directory":
			hostpathType = corev1.HostPathDirectory
		default:
			err := errors.NewBadRequest("HostPath type not supported")
			processLocalDatasetLogger.Error(err, "HostPath type %s not supported", hostpath_type_string)
			return reconcile.Result{}, err
		}
	}

	labels := map[string]string{
		"dataset": cr.Name,
	}

	pvSource := &corev1.HostPathVolumeSource{
		Path: path,
		Type: &hostpathType,
	}

	newPV := &corev1.PersistentVolume{
		ObjectMeta: metav1.ObjectMeta{
			Name:      cr.Name,
			Namespace: cr.Namespace,
			Labels:    labels,
		},
		Spec: corev1.PersistentVolumeSpec{
			StorageClassName: storageClassName,
			AccessModes:      []corev1.PersistentVolumeAccessMode{permissions},
			Capacity: corev1.ResourceList{
				corev1.ResourceStorage: resource.MustParse("5Gi"),
			},
			PersistentVolumeSource: corev1.PersistentVolumeSource{
				HostPath: pvSource,
			},
		},
	}

	if err := controllerutil.SetControllerReference(cr, newPV, rc.scheme); err != nil {
		return reconcile.Result{}, err
	}

	foundPV := &corev1.PersistentVolume{}
	err := rc.client.Get(context.TODO(), types.NamespacedName{Name: newPV.Name, Namespace: newPV.Namespace}, foundPV)
	if err != nil && errors.IsNotFound(err) {
		processLocalDatasetLogger.Info("Creating new PV", "PV.Namespace", newPV.Namespace, "PV.Name", newPV.Name)
		err = rc.client.Create(context.TODO(), newPV)
		if err != nil {
			return reconcile.Result{}, err
		}
	} else if err != nil {
		return reconcile.Result{}, err
	}

	newPVC := &corev1.PersistentVolumeClaim{
		ObjectMeta: metav1.ObjectMeta{
			Name:      cr.Name,
			Namespace: cr.Namespace,
			Labels:    labels,
		},
		Spec: corev1.PersistentVolumeClaimSpec{
			AccessModes:      []corev1.PersistentVolumeAccessMode{permissions},
			VolumeName:       cr.Name,
			StorageClassName: &storageClassName,
			Resources: corev1.ResourceRequirements{
				Requests: corev1.ResourceList{
					corev1.ResourceStorage: resource.MustParse("5Gi"), //TODO: use proper size
				},
			},
		},
	}

	if err := controllerutil.SetControllerReference(cr, newPVC, rc.scheme); err != nil {
		return reconcile.Result{}, err
	}

	foundPVC := &corev1.PersistentVolumeClaim{}
	err = rc.client.Get(context.TODO(), types.NamespacedName{Name: newPVC.Name, Namespace: newPVC.Namespace}, foundPVC)
	if err != nil && errors.IsNotFound(err) {
		processLocalDatasetLogger.Info("Creating new pvc", "PVC.Namespace", newPVC.Namespace, "PVC.Name", newPVC.Name)
		err = rc.client.Create(context.TODO(), newPVC)
		if err != nil {
			return reconcile.Result{}, err
		}
	}
	return reconcile.Result{}, nil

}

func processRemoteDataset(cr *comv1alpha1.DatasetInternal, rc *ReconcileDatasetInternal) (reconcile.Result, error) {

	processRemoteDatasetLogger := log.WithValues("Dataset.Namespace", cr.Namespace, "Dataset.Name", cr.Name, "Method", "processRemoteDataset")
	result := reconcile.Result{}
	var err error = nil

	entryType := cr.Spec.Remote["type"]
	switch entryType {
	case "CatalogEntry":
		var catalogHost string
		var catalogPort int

		catalogUri, ok := cr.Spec.Remote["catalogURI"]
		if !ok {
			processRemoteDatasetLogger.Info("no catalogURI provided in dataset spec.. now looking up cluster services", "Dataset.Name", cr.Name)
			// Looking hivemetastore service endpoint in the cluster
			//svcList := &corev1.ServiceList{}

			// Note: Below logic searches for a particular service implementation which requires a Fieldindexer to be
			// initialised along with the controller. To make it easier, we are going to directly get the service
			// endpoind using types.NamespacedName
			//processRemoteDatasetLogger.Info("CatalogURI not provided, looking up catalog endpoint in the cluster")
			//svcListOpts := client.MatchingField("metadata.name", "hivemetastore")
			//svcListOpts = svcListOpts.InNamespace(cr.Namespace)
			//err := rc.client.List(context.TODO(), svcListOpts, svcList)

			//We are only looking for the hivemetastore endpoint in the same namespace as the dataset being created
			//TODO: Change this to be across all namespaces
			catalogSvcName := "hivemetastore"
			catalogSvcNamespace := cr.Namespace
			svc := &corev1.Service{}
			err = rc.client.Get(context.TODO(), types.NamespacedName{Name: catalogSvcName, Namespace: catalogSvcNamespace}, svc)

			if err != nil {
				processRemoteDatasetLogger.Error(err, "Could not obtain any catalogs in the current cluster")
				err = errors.NewBadRequest("no catalogURI provided")
				return result, err
			} else {
				processRemoteDatasetLogger.Info("Endpoint", "name", svc)
				catalogHost = svc.Spec.ClusterIP
				for _, port := range svc.Spec.Ports {
					processRemoteDatasetLogger.Info("Port", "name", svc)
					if port.Name == "metastore" ||
						port.Name == "" {
						catalogPort = int(port.Port)
					}
				}

				if catalogHost == "" {
					processRemoteDatasetLogger.Error(nil, "no catalogURI provided.. cannot instantiate dataset")
					err = errors.NewBadRequest("Catalog address was not found")
					return result, err
				}
			}
		} else {
			catalogHost, catalogPort, err = parseCatalogUri(catalogUri)
			if err != nil {
				processRemoteDatasetLogger.Error(err, "Could not parse CatalogUri", "catalogURI", catalogUri)
				err = errors.NewBadRequest("CatalogUri in the wrong format")
				return result, err
			}
		}
		//TODO: We expect this to change
		table, ok := cr.Spec.Remote["table"]
		if !ok {
			processRemoteDatasetLogger.Error(nil, "no table provided for lookup")
			err = errors.NewBadRequest("no table provided for lookup")
			return result, err
		}
		//TODO: We expect that we'll get the endpoints differently
		endpoint, ok := cr.Spec.Remote["endpoint"]
		if !ok {
			processRemoteDatasetLogger.Error(nil, "no endpoints provided for s3 buckets")
			err = errors.NewBadRequest("no endpoints provided for s3 buckets")
			return result, err
		}

		var mountAllowed bool

		mountAllowedValue, ok := cr.Spec.Remote["mountAllowed"]
		if !ok {
			processRemoteDatasetLogger.Info("No mount allowed")
			mountAllowed = false
		} else {
			var parseError error
			mountAllowed, parseError = strconv.ParseBool(mountAllowedValue)
			if parseError != nil {
				mountAllowed = false
			}
		}

		var bukits []string
		bukits, err = processCatalogEntry(catalogHost, int(catalogPort), table)

		if err != nil {
			processRemoteDatasetLogger.Error(err, "Error in querying metastore", "catalogURI", catalogUri, "table", table)
			err = errors.NewBadRequest("Could not query catalog at address: " + catalogUri)
			return result, err
		} else if len(bukits) == 0 {
			processRemoteDatasetLogger.Error(nil, "0 records obtained from the catalog ", "catalogURI", catalogUri, "table", table)
			err = errors.NewBadRequest("No records obtained from the catalog")
			return result, err
		}

		bucketData := make(map[string]string)
		for i, bkt := range bukits {
			bucketData["bucket."+strconv.Itoa(i)] = bkt
		}

		// Create the config map anyway as we do not know if a pod will mount the bucket or opt for environment injection

		processRemoteDatasetLogger.Info("Creating a ConfigMap for the bucket data obtained for dataset", "datasetName", cr.Name, "tableName", table)
		bucketData["catalogHost"] = catalogHost
		bucketData["catalogPort"] = strconv.FormatInt(int64(catalogPort), 10)
		bucketData["table"] = table
		bucketData["numBuckets"] = strconv.Itoa(len(bukits))

		if _, err := createConfigMapforDataset(bucketData, cr, rc); err != nil {
			processRemoteDatasetLogger.Error(err, "Could not create ConfigMap for dataset", "dataset", cr.Name)
			return reconcile.Result{}, errors.NewServiceUnavailable("Unable to initialise dataset")
		}

		processRemoteDatasetLogger.Info("Creating a Secret for the bucket data obtain for table", "tableName", table)
		labels := map[string]string{
			"dataset": cr.Name,
		}
		// We are creating this as a secret as it contains the access key and secret access key for Obj. Storage access
		// We need this secret for both mounting and for environment variable injection
		secretData := make(map[string]string)
		secretData["endpoint"] = endpoint
		secretData["accessKeyID"] = cr.Spec.Remote["accessKeyID"]
		secretData["secretAccessKey"] = cr.Spec.Remote["secretAccessKey"]
		secretData["region"] = cr.Spec.Remote["region"]
		// To reduce duplication, we are entering the bucket information in this secret. This is so that csi-s3
		// can mount the right bucket in the pod. Be aware that this secret needs to be created for each
		// bucket that has to be mounted in the pod.
		// Currently, we are only supporting mounting a single bucket inside the pod.
		secretData["bucket"] = bucketData["bucket.0"]

		secretObj := &corev1.Secret{
			ObjectMeta: metav1.ObjectMeta{
				Name:      cr.Name,
				Namespace: cr.Namespace,
				Labels:    labels,
			},
			StringData: secretData,
		}

		if err := controllerutil.SetControllerReference(cr, secretObj, rc.scheme); err != nil {
			processRemoteDatasetLogger.Error(err, "Could not set secret object for dataset", "name", cr.Name)
			return reconcile.Result{}, err
		}

		found := &corev1.Secret{}
		err := rc.client.Get(context.TODO(), types.NamespacedName{Name: secretObj.Name, Namespace: secretObj.Namespace}, found)
		if err != nil && errors.IsNotFound(err) {
			processRemoteDatasetLogger.Info("Creating new secrets", "Secret.Namespace", secretObj.Namespace, "Secret.Name", secretObj.Name)
			err = rc.client.Create(context.TODO(), secretObj)
			if err != nil {
				return reconcile.Result{}, err
			}
			// Secrets created successfully - don't requeue
		} else if err != nil {
			return reconcile.Result{}, err
		}

		//Supporting only a single location for the time being
		if mountAllowed {
			processRemoteDatasetLogger.Info("Creating a PVC for a single bucket", "bucketName", bucketData["bucket.0"])

			if _, err := createPVCforObjectStorage(cr, rc); err != nil {
				processRemoteDatasetLogger.Error(err, "Mounting of object storage bucket failed", "bucketName", bucketData["bucket.0"])
				return reconcile.Result{}, errors.NewServiceUnavailable("Unable to initialise dataset")
			}

		}

	default:
		err := errors.NewBadRequest("Unsupported dataset entry type")
		return result, err
	}

	return result, nil
}

func createConfigMapforDataset(configMapData map[string]string, cr *comv1alpha1.DatasetInternal, rc *ReconcileDatasetInternal) (reconcile.Result, error) {

	createConfigMapLogger := log.WithValues("Dataset.Namespace", cr.Namespace, "Dataset.Name", cr.Name, "Method", "createConfigMapforObjectStorage")
	result := reconcile.Result{}
	var err error = nil

	labels := map[string]string{
		"dataset": cr.Name,
	}

	configMapObject := &corev1.ConfigMap{
		ObjectMeta: metav1.ObjectMeta{
			Name:      cr.Name,
			Namespace: cr.Namespace,
			Labels:    labels,
		},
		Data: configMapData,
	}

	if err = controllerutil.SetControllerReference(cr, configMapObject, rc.scheme); err != nil {
		return result, err
	}

	foundConfigMap := &corev1.ConfigMap{}
	err = rc.client.Get(context.TODO(), types.NamespacedName{Name: configMapObject.Name, Namespace: configMapObject.Namespace}, foundConfigMap)

	if err != nil && errors.IsNotFound(err) {
		createConfigMapLogger.Info("Creating new configMap", "configMap.namespace",
			configMapObject.Namespace, "configMap.Name", configMapObject.Name)
		err = rc.client.Create(context.TODO(), configMapObject)
		if err != nil {
			return result, err
		}
	} else if err != nil {
		return result, err
	}

	return result, err
}

func createPVCforObjectStorage(cr *comv1alpha1.DatasetInternal, rc *ReconcileDatasetInternal) (reconcile.Result, error) {

	createPVCLogger := log.WithValues("Dataset.Namespace", cr.Namespace, "Dataset.Name", cr.Name, "Method", "createPVCforObjectStorage")
	result := reconcile.Result{}
	var err error = nil

	storageClassName := "csi-s3"

	labels := map[string]string{
		"dataset": cr.Name,
	}

	newPVC := &corev1.PersistentVolumeClaim{
		ObjectMeta: metav1.ObjectMeta{
			Name:      cr.Name,
			Namespace: cr.Namespace,
			Labels:    labels,
		},
		Spec: corev1.PersistentVolumeClaimSpec{
			AccessModes: []corev1.PersistentVolumeAccessMode{corev1.ReadWriteOnce},
			Resources: corev1.ResourceRequirements{
				Requests: corev1.ResourceList{
					corev1.ResourceStorage: resource.MustParse("5Gi"),
				},
			},
			StorageClassName: &storageClassName,
		},
	}

	if err = controllerutil.SetControllerReference(cr, newPVC, rc.scheme); err == nil {

		foundPVC := &corev1.PersistentVolumeClaim{}
		err = rc.client.Get(context.TODO(), types.NamespacedName{Name: newPVC.Name, Namespace: newPVC.Namespace}, foundPVC)
		if err != nil && errors.IsNotFound(err) {
			//PVC not created - requeue
			createPVCLogger.Info("Creating new pvc", "PVC.Namespace", newPVC.Namespace, "PVC.Name", newPVC.Name)
			err = rc.client.Create(context.TODO(), newPVC)
		}
	}

	return result, err

}<|MERGE_RESOLUTION|>--- conflicted
+++ resolved
@@ -221,8 +221,6 @@
 		readonly = readonlyValueString
 	}
 
-<<<<<<< HEAD
-=======
 	provision := "false"
 
 	if provisionValueString, ok := cr.Spec.Local["provision"]; ok {
@@ -231,8 +229,7 @@
 			provision = strconv.FormatBool(provisionBool)
 		}
 	}
-  
->>>>>>> c3c0fdb5
+
 	extract := "false"
 	if len(cr.Spec.Extract) > 0 {
 		extract = cr.Spec.Extract
@@ -335,7 +332,7 @@
 
 	foundPVC := &corev1.PersistentVolumeClaim{}
 	err := rc.client.Get(context.TODO(), types.NamespacedName{Name: cr.ObjectMeta.Name, Namespace: cr.ObjectMeta.Namespace}, foundPVC)
-	if(err == nil){
+	if err == nil {
 		processLocalDatasetLogger.Info("NFS Dataset has been provisioned, skipping...")
 		return reconcile.Result{}, nil
 	}
@@ -356,10 +353,10 @@
 
 	storageClassName := "csi-nfs"
 	csiDriverName := "csi-nfsplugin"
-	csiVolumeHandle := cr.ObjectMeta.Name+"-"+uuidForPVCString[:6]
+	csiVolumeHandle := cr.ObjectMeta.Name + "-" + uuidForPVCString[:6]
 	csiVolumeAttributes := map[string]string{
-		"server": server,
-		"share":  share,
+		"server":       server,
+		"share":        share,
 		"createDirPVC": createDirPVC,
 	}
 	pvSource := &corev1.CSIPersistentVolumeSource{
